apply plugin: "java-library"

dependencies {
<<<<<<< HEAD
  compile project(':kork-secrets')
  compile spinnaker.dependency('lombok')
  compile spinnaker.dependency('awsS3')
=======
  api(platform(project(":spinnaker-dependencies")))

  api project(':kork-secrets')
  
  implementation "com.amazonaws:aws-java-sdk-s3"
>>>>>>> a8a9dd44
}<|MERGE_RESOLUTION|>--- conflicted
+++ resolved
@@ -1,15 +1,9 @@
 apply plugin: "java-library"
 
 dependencies {
-<<<<<<< HEAD
-  compile project(':kork-secrets')
-  compile spinnaker.dependency('lombok')
-  compile spinnaker.dependency('awsS3')
-=======
   api(platform(project(":spinnaker-dependencies")))
 
   api project(':kork-secrets')
   
   implementation "com.amazonaws:aws-java-sdk-s3"
->>>>>>> a8a9dd44
 }