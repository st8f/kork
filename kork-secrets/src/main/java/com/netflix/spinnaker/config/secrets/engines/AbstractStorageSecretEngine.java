/*
 * Copyright 2019 Armory, Inc.
 *
 * Licensed under the Apache License, Version 2.0 (the "License")
 * you may not use this file except in compliance with the License.
 * You may obtain a copy of the License at
 *
 *   http://www.apache.org/licenses/LICENSE-2.0
 *
 * Unless required by applicable law or agreed to in writing, software
 * distributed under the License is distributed on an "AS IS" BASIS,
 * WITHOUT WARRANTIES OR CONDITIONS OF ANY KIND, either express or implied.
 * See the License for the specific language governing permissions and
 * limitations under the License.
 */

package com.netflix.spinnaker.config.secrets.engines;

import com.google.common.base.Splitter;
import com.netflix.spinnaker.config.secrets.EncryptedSecret;
import com.netflix.spinnaker.config.secrets.InvalidSecretFormatException;
import com.netflix.spinnaker.config.secrets.SecretDecryptionException;
import com.netflix.spinnaker.config.secrets.SecretEngine;
import org.yaml.snakeyaml.Yaml;

import java.io.ByteArrayOutputStream;
import java.io.IOException;
import java.io.InputStream;
import java.util.*;

public abstract class AbstractStorageSecretEngine implements SecretEngine {
  protected final static String STORAGE_BUCKET = "b";
  protected final static String STORAGE_REGION = "r";
  protected final static String STORAGE_FILE_URI = "f";
  protected final static String STORAGE_PROP_KEY = "k";

  protected Map<String, Map<String,Object>> cache = new HashMap<>();

  protected Yaml yamlParser = new Yaml();

<<<<<<< HEAD
  public String decrypt(EncryptedSecret encryptedSecret) {
=======

  public byte[] decrypt(EncryptedSecret encryptedSecret) {
>>>>>>> a8a9dd44
    String fileUri = encryptedSecret.getParams().get(STORAGE_FILE_URI);
    String key = encryptedSecret.getParams().get(STORAGE_PROP_KEY);

    InputStream is = null;
    try {
      if (key == null || !cache.containsKey(fileUri)) {
        // We don't cache direct file references
        is = downloadRemoteFile(encryptedSecret);
      }

      // Return the whole content as a string
      if (key == null) {
        return readAll(is);
      }

      // Parse as YAML
      if (!cache.containsKey(fileUri)) {
        parseAsYaml(fileUri, is);
      }
      return getParsedValue(fileUri, key);

    } catch (IOException e) {
      throw new SecretDecryptionException(e);

    } finally {
      if (is != null) {
        try {
          is.close();
        } catch (IOException e) {}
      }
    }
  }

<<<<<<< HEAD
=======
  /**
   * @param encryptedSecret
   * @throws InvalidSecretFormatException
   */
>>>>>>> a8a9dd44
  public void validate(EncryptedSecret encryptedSecret) throws InvalidSecretFormatException {
    Set<String> paramNames = encryptedSecret.getParams().keySet();
    if (!paramNames.contains(STORAGE_BUCKET)) {
      throw new InvalidSecretFormatException("Storage bucket parameter is missing (" + STORAGE_BUCKET + "=...)");
    }
    if (!paramNames.contains(STORAGE_REGION)) {
      throw new InvalidSecretFormatException("Storage region parameter is missing (" + STORAGE_REGION + "=...)");
    }
    if (!paramNames.contains(STORAGE_FILE_URI)) {
      throw new InvalidSecretFormatException("Storage file parameter is missing (" + STORAGE_FILE_URI + "=...)");
    }
  }

  public EncryptedSecret encrypt(String secretToEncrypt) throws UnsupportedOperationException {
    throw new UnsupportedOperationException("This operation is not supported");
  }

  protected abstract InputStream downloadRemoteFile(EncryptedSecret encryptedSecret) throws IOException;

  protected byte[] readAll(InputStream inputStream) throws IOException {
    try (ByteArrayOutputStream out = new ByteArrayOutputStream()) {
      byte[] buf = new byte[4096];
      for (;;) {
        int read = inputStream.read(buf, 0, buf.length);
        if (read <= 0) {
          break;
        }
        out.write(buf, 0, read);
      }
      return out.toByteArray();
    }
  }

  protected void parseAsYaml(String fileURI, InputStream inputStream) {
    Map<String,Object> parsed = yamlParser.load(inputStream);
    cache.put(fileURI, parsed);
  }

  protected byte[] getParsedValue(String fileURI, String yamlPath) throws SecretDecryptionException {
    Map<String,Object> parsed = cache.get(fileURI);

    for (Iterator<String> it = Splitter.on(".").split(yamlPath).iterator(); it.hasNext(); ) {
      String pathElt = it.next();
      Object o = parsed.get(pathElt);
      if (o instanceof Map) {
        parsed = (Map<String, Object>) o;
      } else if (o instanceof List) {
        parsed = ((List<Map<String, Object>>) o).get(Integer.valueOf(pathElt));
      } else {
        return ((String) o).getBytes();
      }
    }
    throw new SecretDecryptionException("Invalid secret key specified: " + yamlPath);
  }

  public void clearCache() {
    cache.clear();
  }
}<|MERGE_RESOLUTION|>--- conflicted
+++ resolved
@@ -38,12 +38,7 @@
 
   protected Yaml yamlParser = new Yaml();
 
-<<<<<<< HEAD
-  public String decrypt(EncryptedSecret encryptedSecret) {
-=======
-
   public byte[] decrypt(EncryptedSecret encryptedSecret) {
->>>>>>> a8a9dd44
     String fileUri = encryptedSecret.getParams().get(STORAGE_FILE_URI);
     String key = encryptedSecret.getParams().get(STORAGE_PROP_KEY);
 
@@ -77,13 +72,6 @@
     }
   }
 
-<<<<<<< HEAD
-=======
-  /**
-   * @param encryptedSecret
-   * @throws InvalidSecretFormatException
-   */
->>>>>>> a8a9dd44
   public void validate(EncryptedSecret encryptedSecret) throws InvalidSecretFormatException {
     Set<String> paramNames = encryptedSecret.getParams().keySet();
     if (!paramNames.contains(STORAGE_BUCKET)) {
